import { assert, expect } from 'chai';
<<<<<<< HEAD
import { newTx, loadDescription } from './helper';
import {
  buildContractClass,
  AbstractContract,
  TxContext,
  VerifyResult,
} from '../src/contract';
=======
import { loadDescription, newTx } from './helper';
import { buildContractClass, AbstractContract, TxContext, VerifyResult } from '../src/contract';
>>>>>>> e15623b5
import { FunctionCall } from '../src/abi';
import { bsv, signTx, toHex } from '../src/utils';
import { Sig, PubKey, Ripemd160 } from '../src/scryptTypes';

const privateKey = bsv.PrivateKey.fromRandom('testnet');
const publicKey = privateKey.publicKey;
const pubKeyHash = bsv.crypto.Hash.sha256ripemd160(publicKey.toBuffer());
const inputSatoshis = 100000;
const tx = newTx(inputSatoshis);
const txContext = { inputSatoshis, tx };

const jsonDescr = loadDescription('p2pkh_desc.json');

const cointoss_desc = loadDescription('cointoss_desc.json');

describe('check explicit  constructor()', () => {
  const DemoP2PKH = buildContractClass(jsonDescr);

  it('should throw when wrong number of arguments', () => {
    expect(() => {
      new DemoP2PKH();
    }).to.throws(
      /wrong number of arguments for #constructor, expected 1 but got 0/
    );
  });

  it('should throw when wrong type of arguments', () => {
    expect(() => {
      new DemoP2PKH(1);
    }).to.throws(
      /wrong argument type, expected Ripemd160 or Ripemd160 but got int/
    );
  });
});

describe('check implicit   constructor()', () => {
  const Cointoss = buildContractClass(cointoss_desc);

  it('should throw when wrong number of arguments', () => {
    expect(() => {
      new Cointoss();
    }).to.throws(
      /wrong number of arguments for #constructor, expected 5 but got 0/
    );
  });

  it('should throw when wrong type of arguments', () => {
    expect(() => {
      new Cointoss(1, 1, 1, 1, 1);
    }).to.throws(/wrong argument type, expected PubKey or PubKey but got int/);
  });
});

describe('buildContractClass()', () => {
  const DemoP2PKH = buildContractClass(jsonDescr);

  it('should return a reflected contract class object', () => {
    assert.typeOf(DemoP2PKH, 'function');
    assert.deepEqual(DemoP2PKH.abi, jsonDescr.abi);
    assert.deepEqual(DemoP2PKH.asm, jsonDescr.asm);
  });

  describe('instance of the returned contract class', () => {
    let instance: any;
    let sig: any;
    let unlockingScriptASM: string;
    let result: VerifyResult;

    beforeEach(() => {
      instance = new DemoP2PKH(new Ripemd160(toHex(pubKeyHash)));
      sig = signTx(
        tx,
        privateKey,
        instance.lockingScript.toASM(),
        inputSatoshis
      );
      unlockingScriptASM = [toHex(sig), toHex(publicKey)].join(' ');
    });

    it('test arguments', () => {
      expect(instance.arguments('constructor')).to.deep.include.members([
        {
          name: 'pubKeyHash',
          type: 'Ripemd160',
          value: new Ripemd160(toHex(pubKeyHash)),
        },
      ]);
      expect(instance.arguments('unlock')).to.deep.equal([]);
    });

    it('static getAsmVars method', () => {
      let lockingScriptAsm = instance.lockingScript.toASM();
      let asmVars = DemoP2PKH.getAsmVars(jsonDescr.asm, lockingScriptAsm);

      expect(asmVars).is.not.null;
      expect(asmVars).have.key('pubKeyHash');
      expect(asmVars['pubKeyHash']).is.eql(toHex(pubKeyHash));
    });

    it('should have an asm var', () => {
      expect(instance.asmVars).is.not.null;
      expect(instance.asmVars).have.key('pubKeyHash');
      expect(instance.asmVars['pubKeyHash']).is.eql(toHex(pubKeyHash));
    });

    it('should be an instance of AbstractContract', () => {
      assert.instanceOf(instance, AbstractContract);
    });

    describe('.codePart', () => {
      it('should return the partial locking script (the part before op_return) of the contract', () => {
        const lsBeforeAddDataLoad = instance.lockingScript;

        assert.equal(
          instance.codePart.toASM(),
          lsBeforeAddDataLoad.toASM() + ' OP_RETURN'
        ); // without op_return data, they should be the same

        instance.setDataPart('aa');
        const lsAfterAddDataLoad = instance.lockingScript; // locking script changed after adding op_return

        assert.equal(
          instance.codePart.toASM(),
          lsBeforeAddDataLoad.toASM() + ' OP_RETURN'
        );
        assert.equal(
          instance.codePart.toHex(),
          lsBeforeAddDataLoad.toHex() + '6a'
        );

        assert.equal(
          instance.codePart.toASM() + ' aa',
          lsAfterAddDataLoad.toASM()
        );
        assert.equal(
          instance.codePart.toHex() + '01aa',
          lsAfterAddDataLoad.toHex()
        );

        assert.equal(
          instance.codePart.toASM(),
          `OP_NOP 0 ${toHex(
            pubKeyHash
          )} 0 OP_PICK OP_2 OP_ROLL OP_DROP OP_1 OP_ROLL OP_DROP OP_NOP OP_1 OP_PICK OP_HASH160 OP_1 OP_PICK OP_EQUAL OP_VERIFY OP_2 OP_PICK OP_2 OP_PICK OP_CHECKSIG OP_NIP OP_NIP OP_NIP OP_RETURN`
        );
        assert.equal(
          instance.codePart.toHex(),
          `610014${toHex(
            pubKeyHash
          )}0079527a75517a75615179a95179876952795279ac7777776a`
        );
      });
    });

    describe('.dataPart', () => {
      describe('when dataPart is unset', () => {
        it('should return undefined', () => {
          assert.isUndefined(instance.dataPart);
        });
      });

      describe('when dataPart is to be set using setter', () => {
        it('should throw', () => {
<<<<<<< HEAD
          expect(() => {
            instance.dataPart = 'FF';
          }).to.throw(
            'Setter for dataPart is not available. Please use: setDataPart() instead'
          );
        });
      });
=======
          expect(() => { instance.dataPart = 'FF' }).to.throw('Setter for dataPart is not available. Please use: setDataPart() instead');
        })
      })
>>>>>>> e15623b5

      describe('when dataPart is set', () => {
        it('should return the partial locking script (the part before op_return) of the contract', () => {
          instance.setDataPart('aa');
          assert.equal(instance.dataPart.toASM(), 'aa');
          assert.equal(instance.dataPart.toHex(), '01aa');
        });
      });
    });

    describe('.lockingScript', () => {
      it('should return the whole locking script of the contract', () => {
        // when op_return is non-existent
        assert.equal(
          instance.lockingScript.toASM() + ' OP_RETURN',
          instance.codePart.toASM()
        );
        assert.equal(
          instance.lockingScript.toHex() + '6a',
          instance.codePart.toHex()
        );

        // when op_return is exist
        instance.setDataPart('aa');
<<<<<<< HEAD
        assert.equal(
          instance.lockingScript.toASM(),
          instance.codePart.toASM() + ' ' + instance.dataPart.toASM()
        );
        assert.equal(
          instance.lockingScript.toHex(),
          instance.codePart.toHex() + instance.dataPart.toHex()
        );
      });
    });
=======
        assert.equal(instance.lockingScript.toASM(), instance.codePart.toASM() + ' OP_RETURN ' + instance.dataPart.toASM());
        assert.equal(instance.lockingScript.toHex(), instance.codePart.toHex() + '6a' + instance.dataPart.toHex());
      })
    })
>>>>>>> e15623b5

    describe('run_verify()', () => {
      it('should return true if all arguments are correct', () => {
        // use param txContext as the context
        result = instance.run_verify(unlockingScriptASM, txContext);
        assert.isTrue(result.success, result.error);

        // use instance.txContxt as the context
        instance.txContext = txContext;
        result = instance.run_verify(unlockingScriptASM);
        assert.isTrue(result.success, result.error);
        instance.txContext = undefined;
      });

      it('should fail if param `unlockingScript` is incorrect', () => {
        result = instance.run_verify(unlockingScriptASM + '00', txContext);
        assert.isFalse(result.success, result.error);
      });

      it('should fail if param `txContext` is incorrect', () => {
        // emtpy txContext
        result = instance.run_verify(unlockingScriptASM);
        assert.isFalse(result.success, result.error);

        // incorrect inputSatoshis
        result = instance.run_verify(
          unlockingScriptASM,
          Object.assign({}, txContext, { inputSatoshis: inputSatoshis + 1 })
        );
        assert.isFalse(result.success, result.error);
      });
    });

    it("should have all public functions of the contract mapped to instance's methods", () => {
      assert.typeOf(instance.unlock, 'function');
    });

    describe('when the mapped-method being invoked', () => {
      it('should return FunctionCall type object which could be transformed to unlocking script', () => {
        const functionCall = instance.unlock(
          new Sig(toHex(sig)),
          new PubKey(toHex(publicKey))
        );
        assert.instanceOf(functionCall, FunctionCall);
        assert.equal(functionCall.toASM(), unlockingScriptASM);
        assert.equal(
          functionCall.toHex(),
          bsv.Script.fromASM(unlockingScriptASM).toHex()
        );
      });

      it('the returned object can be verified whether it could unlock the contract', () => {
        // can unlock contract if params are correct
        const validSig = toHex(sig);
        const validPubkey = toHex(publicKey);
        result = instance
          .unlock(new Sig(validSig), new PubKey(validPubkey))
          .verify({ inputSatoshis, tx });
        assert.isTrue(result.success, result.error);

        expect(instance.arguments('unlock')).to.deep.equal([
          {
            name: 'sig',
            type: 'Sig',
            value: new Sig(validSig),
          },
          {
            name: 'pubKey',
            type: 'PubKey',
            value: new PubKey(validPubkey),
          },
        ]);

        instance
          .unlock(new Sig(validSig), new PubKey(validPubkey))
          .verify({ inputSatoshis, tx });
        assert.isTrue(result.success, result.error);

        // can not unlock contract if any param is incorrect
        const invalidSig = validSig.replace('1', '0');
        const invalidPubKey = validPubkey.replace('0', '1');
        result = instance
          .unlock(new Sig(invalidSig), new PubKey(validPubkey))
          .verify({ inputSatoshis, tx });

        // arguments should be corresponding to the lastest call
        expect(instance.arguments('unlock')).to.deep.equal([
          {
            name: 'sig',
            type: 'Sig',
            value: new Sig(invalidSig),
          },
          {
            name: 'pubKey',
            type: 'PubKey',
            value: new PubKey(validPubkey),
          },
        ]);

        assert.isFalse(result.success, result.error);
        result = instance
          .unlock(new Sig(validSig), new PubKey(invalidPubKey))
          .verify({ inputSatoshis, tx });
        assert.isFalse(result.success, result.error);
      });
    });
  });
});<|MERGE_RESOLUTION|>--- conflicted
+++ resolved
@@ -1,5 +1,4 @@
 import { assert, expect } from 'chai';
-<<<<<<< HEAD
 import { newTx, loadDescription } from './helper';
 import {
   buildContractClass,
@@ -7,10 +6,6 @@
   TxContext,
   VerifyResult,
 } from '../src/contract';
-=======
-import { loadDescription, newTx } from './helper';
-import { buildContractClass, AbstractContract, TxContext, VerifyResult } from '../src/contract';
->>>>>>> e15623b5
 import { FunctionCall } from '../src/abi';
 import { bsv, signTx, toHex } from '../src/utils';
 import { Sig, PubKey, Ripemd160 } from '../src/scryptTypes';
@@ -174,7 +169,6 @@
 
       describe('when dataPart is to be set using setter', () => {
         it('should throw', () => {
-<<<<<<< HEAD
           expect(() => {
             instance.dataPart = 'FF';
           }).to.throw(
@@ -182,11 +176,6 @@
           );
         });
       });
-=======
-          expect(() => { instance.dataPart = 'FF' }).to.throw('Setter for dataPart is not available. Please use: setDataPart() instead');
-        })
-      })
->>>>>>> e15623b5
 
       describe('when dataPart is set', () => {
         it('should return the partial locking script (the part before op_return) of the contract', () => {
@@ -211,7 +200,6 @@
 
         // when op_return is exist
         instance.setDataPart('aa');
-<<<<<<< HEAD
         assert.equal(
           instance.lockingScript.toASM(),
           instance.codePart.toASM() + ' ' + instance.dataPart.toASM()
@@ -222,12 +210,6 @@
         );
       });
     });
-=======
-        assert.equal(instance.lockingScript.toASM(), instance.codePart.toASM() + ' OP_RETURN ' + instance.dataPart.toASM());
-        assert.equal(instance.lockingScript.toHex(), instance.codePart.toHex() + '6a' + instance.dataPart.toHex());
-      })
-    })
->>>>>>> e15623b5
 
     describe('run_verify()', () => {
       it('should return true if all arguments are correct', () => {
@@ -251,6 +233,7 @@
         // emtpy txContext
         result = instance.run_verify(unlockingScriptASM);
         assert.isFalse(result.success, result.error);
+        assert.equal(result.error, 'should provide txContext.tx when verify');
 
         // incorrect inputSatoshis
         result = instance.run_verify(
