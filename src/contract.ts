import { ABICoder, Arguments, FunctionCall, Script } from './abi';
import { serializeState, State } from './serializer';
import {
  bsv,
  DEFAULT_FLAGS,
  resolveType,
  path2uri,
  isStructType,
  getStructNameByType,
  isArrayType,
  arrayTypeAndSize,
  stripAnsi,
} from './utils';
import {
  Struct,
  SupportedParamType,
  StructObject,
  ScryptType,
  VariableType,
  Int,
  Bytes,
  BasicScryptType,
  ValueType,
  TypeResolver,
  SigHashPreimage,
  SigHashType,
} from './scryptTypes';
import {
  StructEntity,
  ABIEntity,
  OpCode,
  CompileResult,
  desc2CompileResult,
  AliasEntity,
  Pos,
} from './compilerWrapper';

export interface TxContext {
  tx?: any;
  inputIndex?: number;
  inputSatoshis?: number;
  opReturn?: string;
}

export type VerifyError = string;

export interface VerifyResult {
  success: boolean;
  error?: VerifyError;
}

export interface ContractDescription {
  version: number;
  compilerVersion: string;
  contract: string;
  md5: string;
  structs: Array<StructEntity>;
  alias: Array<AliasEntity>;
  abi: Array<ABIEntity>;
  asm: string;
  file: string;
  sources: Array<string>;
  sourceMap: Array<string>;
}

export type AsmVarValues = { [key: string]: string };
export type StepIndex = number;

export class AbstractContract {
  public static contractName: string;
  public static abi: ABIEntity[];
  public static asm: string;
  public static abiCoder: ABICoder;
  public static opcodes?: OpCode[];
  public static file: string;
  public static structs: StructEntity[];

  scriptedConstructor: FunctionCall;
  calls: Map<string, FunctionCall> = new Map();
  asmArgs: AsmVarValues | null = null;

  get lockingScript(): Script {
    let lsASM = this.scriptedConstructor.toASM();
<<<<<<< HEAD
    if (typeof this._dataPart === 'string') {
      const dp = this._dataPart.trim();
      if (dp) {
        lsASM += ` OP_RETURN ${dp}`;
      } else {
        lsASM += ' OP_RETURN'; // note there is no space after op_return
      }
=======
    if (this._dataPart !== undefined && this._dataPart !== null) {
      lsASM += ` OP_RETURN ${this._dataPart}`;
>>>>>>> e15623b5
    }
    return bsv.Script.fromASM(lsASM.trim());
  }

  private _txContext?: TxContext;

  set txContext(txContext: TxContext) {
    this._txContext = txContext;
  }

  get txContext(): TxContext {
    return this._txContext;
  }

  // replace assembly variables with assembly values
  replaceAsmVars(asmVarValues: AsmVarValues): void {
    this.asmArgs = asmVarValues;
    this.scriptedConstructor.init(asmVarValues);
  }

  static findSrcInfo(
    interpretStates: any[],
    opcodes: OpCode[],
    stepIndex: number,
    opcodesIndex: number
  ): OpCode | undefined {
    while (--stepIndex > 0 && --opcodesIndex > 0) {
      if (
        opcodes[opcodesIndex].pos &&
        opcodes[opcodesIndex].pos.file !== 'std' &&
        opcodes[opcodesIndex].pos.line > 0 &&
        interpretStates[stepIndex].step.fExec
      ) {
        return opcodes[opcodesIndex];
      }
    }
  }

  static findLastfExec(
    interpretStates: any[],
    stepIndex: StepIndex
  ): StepIndex {
    while (--stepIndex > 0) {
      if (interpretStates[stepIndex].step.fExec) {
        return stepIndex;
      }
    }
  }

  run_verify(
    unlockingScriptASM: string,
    txContext?: TxContext,
    args?: Arguments
  ): VerifyResult {
    const txCtx: TxContext = Object.assign(
      {},
      this._txContext || {},
      txContext || {}
    );

    const us = bsv.Script.fromASM(unlockingScriptASM.trim());
    const ls = this.lockingScript;
    const tx = txCtx.tx;
    const inputIndex = txCtx.inputIndex || 0;
    const inputSatoshis = txCtx.inputSatoshis || 0;

    const bsi = new bsv.Script.Interpreter();

    let stepCounter: StepIndex = 0;
    const interpretStates: bsv.Script.Interpreter.InterpretState[] = [];
    bsi.stepListener = function (step: any, stack: any[], altstack: any[]) {
      interpretStates.push({
        mainstack: stack,
        altstack: altstack,
        step: step,
      });
      stepCounter++;
    };

    const opcodes: OpCode[] = Object.getPrototypeOf(this).constructor.opcodes;

    const result = bsi.verify(
      us,
      ls,
      tx,
      inputIndex,
      DEFAULT_FLAGS,
      new bsv.crypto.BN(inputSatoshis)
    );

    let error = result ? '' : `VerifyError: ${bsi.errstr}`;

    // some time there is no opcodes, such as when sourcemap flag is closeed.
    if (opcodes) {
      const offset = unlockingScriptASM.trim().split(' ').length;
      // the complete script may have op_return and data, but compiled output does not have it. So we need to make sure the index is in boundary.

      const lastStepIndex = AbstractContract.findLastfExec(
        interpretStates,
        stepCounter
      );

      if (typeof this._dataPart === 'string') {
        opcodes.push({ opcode: 'OP_RETURN', stack: [] });
        const dp = this._dataPart.trim();
        if (dp) {
          dp.split(' ').forEach((data) => {
            opcodes.push({ opcode: data, stack: [] });
          });
        }
      }

      let opcodeIndex = lastStepIndex - offset;
      if (stepCounter < opcodes.length + offset) {
        // not all opcodes were executed, stopped in the middle at opcode like OP_VERIFY
        opcodeIndex += 1;
      }

      if (!result && opcodes[opcodeIndex]) {
        const opcode = opcodes[opcodeIndex];

        if (!opcode.pos || opcode.pos.file === 'std') {
          const srcInfo = AbstractContract.findSrcInfo(
            interpretStates,
            opcodes,
            lastStepIndex,
            opcodeIndex
          );

          if (srcInfo) {
            opcode.pos = srcInfo.pos;
          }
        }

        // in vscode termianal need to use [:] to jump to file line, but here need to use [#] to jump to file line in output channel.
        if (opcode.pos) {
          error = `VerifyError: ${bsi.errstr} \n\t[Go to Source](${path2uri(
            opcode.pos.file
          )}#${opcode.pos.line})  fails at ${opcode.opcode}\n`;

          if (
            args &&
            [
              'OP_CHECKSIG',
              'OP_CHECKSIGVERIFY',
              'OP_CHECKMULTISIG',
              'OP_CHECKMULTISIGVERIFY',
            ].includes(opcode.opcode)
          ) {
            if (!txCtx) {
              throw new Error('should provide txContext when verify');
            }
            if (!tx) {
              throw new Error('should provide txContext.tx when verify');
            }
          }
        }
      }
    }

    return {
      success: result,
      error: error,
    };
  }

  private _dataPart: string | undefined;
<<<<<<< HEAD

  set dataPart(dataInScript: Script | undefined) {
    throw new Error(
      'Setter for dataPart is not available. Please use: setDataPart() instead'
    );
  }

  get dataPart(): Script | undefined {
    return this._dataPart !== undefined
      ? bsv.Script.fromASM(this._dataPart)
      : undefined;
  }

  setDataPart(state: State | string): void {
    if (typeof state === 'string') {
      // TODO: validate hex string
      this._dataPart = state.trim();
    } else {
      this._dataPart = serializeState(state);
    }
  }

  get codePart(): Script {
    const codeASM = this.scriptedConstructor.toASM();
    // note: do not trim the trailing space
    return bsv.Script.fromASM(codeASM + ' OP_RETURN');
=======

  set dataPart(dataInScript: Script | undefined) {
    throw new Error('Setter for dataPart is not available. Please use: setDataPart() instead');
  }
  
  get dataPart(): Script | undefined {
    return this._dataPart !== undefined ? bsv.Script.fromASM(this._dataPart) : undefined;
  }

  setDataPart(dataInHex: string): void {
    // TODO: validate hex string
    this._dataPart = dataInHex.trim();
>>>>>>> e15623b5
  }

  static getAsmVars(contractAsm, instAsm): AsmVarValues | null {
    const regex = /(\$\S+)/g;
    const vars = contractAsm.match(regex);
    if (vars === null) {
      return null;
    }
    const asmArray = contractAsm.split(/\s/g);
    const lsASMArray = instAsm.split(/\s/g);
    const result = {};
    for (let i = 0; i < asmArray.length; i++) {
      for (let j = 0; j < vars.length; j++) {
        if (vars[j] === asmArray[i]) {
          result[vars[j].replace('$', '')] = lsASMArray[i];
        }
      }
    }
    return result;
  }
<<<<<<< HEAD

  public arguments(pubFuncName: string): Arguments {
    if (pubFuncName === 'constructor') {
      return this.scriptedConstructor.args;
    }

    if (this.calls.has(pubFuncName)) {
      return this.calls.get(pubFuncName).args;
    }

    return [];
  }
=======
>>>>>>> e15623b5
}

const invalidMethodName = [
  'arguments',
  'setDataPart',
  'run_verify',
  'replaceAsmVars',
  'asmVars',
  'asmArguments',
  'dataPart',
  'lockingScript',
  'txContext',
];

export function buildContractClass(
  desc: CompileResult | ContractDescription,
  asmContract = false
): any {
  if (!desc.contract) {
    throw new Error('missing field `contract` in description');
  }

  if (!desc.abi) {
    throw new Error('missing field `abi` in description');
  }

  if (!desc.asm) {
    throw new Error('missing field `asm` in description');
  }

  if (!desc['errors']) {
    desc = desc2CompileResult(desc as ContractDescription);
  } else {
    desc = desc as CompileResult;
  }

  const ContractClass = class Contract extends AbstractContract {
    constructor(...ctorParams: SupportedParamType[]) {
      super();
      if (!asmContract) {
        this.scriptedConstructor = Contract.abiCoder.encodeConstructorCall(
          this,
          Contract.asm,
          ...ctorParams
        );
      }
    }

    //When create a contract instance using UTXO,
    //use fromHex or fromASM because you do not know the parameters of constructor.

    /**
     * Create a contract instance using UTXO asm
     * @param hex
     */
    static fromASM(asm: string) {
      const obj = new this();
      obj.scriptedConstructor = Contract.abiCoder.encodeConstructorCallFromASM(
        obj,
        asm
      );
      return obj;
    }

    /**
     * Create a contract instance using UTXO hex
     * @param hex
     */
    static fromHex(hex: string) {
      return ContractClass.fromASM(new bsv.Script(hex).toASM());
    }

    /**
     * Get the parameter of the constructor and inline asm vars,
     * all values is hex string, need convert it to number or bytes on using
     */
    get asmVars(): AsmVarValues | null {
      return AbstractContract.getAsmVars(
        Contract.asm,
        this.scriptedConstructor.toASM()
      );
    }

    get asmArguments(): AsmVarValues | null {
      //TODO: @deprecate AbstractContract.getAsmVars , using asmArguments

      return null;
    }
  };

  ContractClass.contractName = desc.contract;
  ContractClass.abi = desc.abi;
  ContractClass.asm = desc.asm.map((item) => item['opcode'].trim()).join(' ');
  ContractClass.abiCoder = new ABICoder(desc.abi, desc.alias || []);
  ContractClass.opcodes = desc.asm;
  ContractClass.file = desc.file;
  ContractClass.structs = desc.structs;

  ContractClass.abi.forEach((entity) => {
    if (invalidMethodName.indexOf(entity.name) > -1) {
      throw new Error(
        `Method name [${entity.name}] is used by scryptlib now, Pelease change you contract method name!`
      );
    }
    ContractClass.prototype[entity.name] = function (
      ...args: SupportedParamType[]
    ): FunctionCall {
      const call = ContractClass.abiCoder.encodePubFunctionCall(
        this,
        entity.name,
        args
      );
      this.calls.set(entity.name, call);
      return call;
    };
  });

  return ContractClass;
}

/**
 * @deprecated use buildTypeClasses
 * @param desc CompileResult or ContractDescription
 */
export function buildStructsClass(
  desc: CompileResult | ContractDescription
): Record<string, typeof Struct> {
  const structTypes: Record<string, typeof Struct> = {};

  const structs: StructEntity[] = desc.structs || [];
  const alias: AliasEntity[] = desc.alias || [];
  const finalTypeResolver = buildTypeResolver(alias);
  structs.forEach((element) => {
    const name = element.name;

    Object.assign(structTypes, {
      [name]: class extends Struct {
        constructor(o: StructObject) {
          super(o);
          this._typeResolver = finalTypeResolver; //we should assign this before bind
          this.bind();
        }
      },
    });

    structTypes[name].structAst = element;
  });

  return structTypes;
}

export function buildTypeClasses(
  desc: CompileResult | ContractDescription
): Record<string, typeof ScryptType> {
  const structClasses = buildStructsClass(desc);
  const aliasTypes: Record<string, typeof ScryptType> = {};
  const alias: AliasEntity[] = desc.alias || [];
  const finalTypeResolver = buildTypeResolver(alias);
  alias.forEach((element) => {
    const finalType = finalTypeResolver(element.name);
    if (isStructType(finalType)) {
      const type = getStructNameByType(finalType);
      Object.assign(aliasTypes, {
        [element.name]: class extends structClasses[type] {
          constructor(o: StructObject) {
            super(o);
            this._type = element.name;
            this._typeResolver = finalTypeResolver;
          }
        },
      });
    } else if (isArrayType(finalType)) {
      //TODO: just return some class, but they are useless
      const [elemTypeName, _] = arrayTypeAndSize(finalType);

      const C = BasicScryptType[elemTypeName];
      if (C) {
        Object.assign(aliasTypes, {
          [element.name]: class extends Array<typeof C> {},
        });
      } else if (isStructType(elemTypeName)) {
        const type = getStructNameByType(elemTypeName);
        const C = structClasses[type];
        Object.assign(aliasTypes, {
          [element.name]: class extends Array<typeof C> {},
        });
      }
    } else {
      const C = BasicScryptType[finalType];
      if (C) {
        const Class = C as typeof ScryptType;
        const aliasClass = class extends Class {
          constructor(o: ValueType) {
            super(o);
            this._type = element.name;
            this._typeResolver = finalTypeResolver;
          }
        };

        Object.assign(aliasTypes, {
          [element.name]: aliasClass,
        });
      } else {
        throw new Error(
          `can not resolve type alias ${element.name} ${element.type}`
        );
      }
    }
  });

  Object.assign(aliasTypes, structClasses);

  return aliasTypes;
}

export function buildTypeResolver(alias: AliasEntity[]): TypeResolver {
  const resolvedTypes: Record<string, string> = {};
  alias.forEach((element) => {
    const finalType = resolveType(alias, element.name);
    resolvedTypes[element.name] = finalType;
  });
  return (alias: string) => {
    if (isStructType(alias)) {
      alias = getStructNameByType(alias);
    }

    let arrayType = '';
    if (isArrayType(alias)) {
      const [elemTypeName, sizes] = arrayTypeAndSize(alias);

      if (isStructType(elemTypeName)) {
        alias = getStructNameByType(elemTypeName);
      } else {
        alias = elemTypeName;
      }

      arrayType = sizes.map((size) => `[${size}]`).join('');
    }

    if (BasicScryptType[alias]) {
      return `${alias}${arrayType}`;
    }

    if (resolvedTypes[alias]) {
      return `${resolvedTypes[alias]}${arrayType}`;
    }

    return `struct ${alias} {}${arrayType}`;
  };
}<|MERGE_RESOLUTION|>--- conflicted
+++ resolved
@@ -35,6 +35,8 @@
   Pos,
 } from './compilerWrapper';
 
+import * as Interpreter from './interpreter';
+
 export interface TxContext {
   tx?: any;
   inputIndex?: number;
@@ -81,7 +83,6 @@
 
   get lockingScript(): Script {
     let lsASM = this.scriptedConstructor.toASM();
-<<<<<<< HEAD
     if (typeof this._dataPart === 'string') {
       const dp = this._dataPart.trim();
       if (dp) {
@@ -89,10 +90,6 @@
       } else {
         lsASM += ' OP_RETURN'; // note there is no space after op_return
       }
-=======
-    if (this._dataPart !== undefined && this._dataPart !== null) {
-      lsASM += ` OP_RETURN ${this._dataPart}`;
->>>>>>> e15623b5
     }
     return bsv.Script.fromASM(lsASM.trim());
   }
@@ -159,10 +156,10 @@
     const inputIndex = txCtx.inputIndex || 0;
     const inputSatoshis = txCtx.inputSatoshis || 0;
 
-    const bsi = new bsv.Script.Interpreter();
+    const bsi = new Interpreter();
 
     let stepCounter: StepIndex = 0;
-    const interpretStates: bsv.Script.Interpreter.InterpretState[] = [];
+    const interpretStates: any[] = [];
     bsi.stepListener = function (step: any, stack: any[], altstack: any[]) {
       interpretStates.push({
         mainstack: stack,
@@ -186,7 +183,7 @@
     let error = result ? '' : `VerifyError: ${bsi.errstr}`;
 
     // some time there is no opcodes, such as when sourcemap flag is closeed.
-    if (opcodes) {
+    if (!result && opcodes) {
       const offset = unlockingScriptASM.trim().split(' ').length;
       // the complete script may have op_return and data, but compiled output does not have it. So we need to make sure the index is in boundary.
 
@@ -195,61 +192,63 @@
         stepCounter
       );
 
-      if (typeof this._dataPart === 'string') {
-        opcodes.push({ opcode: 'OP_RETURN', stack: [] });
-        const dp = this._dataPart.trim();
-        if (dp) {
-          dp.split(' ').forEach((data) => {
-            opcodes.push({ opcode: data, stack: [] });
-          });
-        }
-      }
-
-      let opcodeIndex = lastStepIndex - offset;
-      if (stepCounter < opcodes.length + offset) {
-        // not all opcodes were executed, stopped in the middle at opcode like OP_VERIFY
-        opcodeIndex += 1;
-      }
-
-      if (!result && opcodes[opcodeIndex]) {
-        const opcode = opcodes[opcodeIndex];
-
-        if (!opcode.pos || opcode.pos.file === 'std') {
-          const srcInfo = AbstractContract.findSrcInfo(
-            interpretStates,
-            opcodes,
-            lastStepIndex,
-            opcodeIndex
-          );
-
-          if (srcInfo) {
-            opcode.pos = srcInfo.pos;
+      //have passed all opcodes, no last step index
+      if (lastStepIndex) {
+        if (typeof this._dataPart === 'string') {
+          opcodes.push({ opcode: 'OP_RETURN', stack: [] });
+          const dp = this._dataPart.trim();
+          if (dp) {
+            dp.split(' ').forEach((data) => {
+              opcodes.push({ opcode: data, stack: [] });
+            });
           }
         }
 
-        // in vscode termianal need to use [:] to jump to file line, but here need to use [#] to jump to file line in output channel.
-        if (opcode.pos) {
-          error = `VerifyError: ${bsi.errstr} \n\t[Go to Source](${path2uri(
-            opcode.pos.file
-          )}#${opcode.pos.line})  fails at ${opcode.opcode}\n`;
-
-          if (
-            args &&
-            [
-              'OP_CHECKSIG',
-              'OP_CHECKSIGVERIFY',
-              'OP_CHECKMULTISIG',
-              'OP_CHECKMULTISIGVERIFY',
-            ].includes(opcode.opcode)
-          ) {
-            if (!txCtx) {
-              throw new Error('should provide txContext when verify');
-            }
-            if (!tx) {
-              throw new Error('should provide txContext.tx when verify');
+        let opcodeIndex = lastStepIndex - offset;
+        if (stepCounter < opcodes.length + offset) {
+          // not all opcodes were executed, stopped in the middle at opcode like OP_VERIFY
+          opcodeIndex += 1;
+        }
+
+        if (!result && opcodes[opcodeIndex]) {
+          const opcode = opcodes[opcodeIndex];
+
+          if (!opcode.pos || opcode.pos.file === 'std') {
+            const srcInfo = AbstractContract.findSrcInfo(
+              interpretStates,
+              opcodes,
+              lastStepIndex,
+              opcodeIndex
+            );
+
+            if (srcInfo) {
+              opcode.pos = srcInfo.pos;
             }
           }
+
+          // in vscode termianal need to use [:] to jump to file line, but here need to use [#] to jump to file line in output channel.
+          if (opcode.pos) {
+            error = `VerifyError: ${bsi.errstr} \n\t[Go to Source](${path2uri(
+              opcode.pos.file
+            )}#${opcode.pos.line})  fails at ${opcode.opcode}\n`;
+            // if (
+            //   args &&
+            //   [
+            //     'OP_CHECKSIG',
+            //     'OP_CHECKSIGVERIFY',
+            //     'OP_CHECKMULTISIG',
+            //     'OP_CHECKMULTISIGVERIFY',
+            //   ].includes(opcode.opcode)
+            // ) {
+            // }
+          }
         }
+      }
+      if (!txCtx) {
+        error = error + 'should provide txContext when verify';
+      }
+      if (!tx) {
+        error = error + 'should provide txContext.tx when verify';
       }
     }
 
@@ -260,7 +259,6 @@
   }
 
   private _dataPart: string | undefined;
-<<<<<<< HEAD
 
   set dataPart(dataInScript: Script | undefined) {
     throw new Error(
@@ -287,20 +285,6 @@
     const codeASM = this.scriptedConstructor.toASM();
     // note: do not trim the trailing space
     return bsv.Script.fromASM(codeASM + ' OP_RETURN');
-=======
-
-  set dataPart(dataInScript: Script | undefined) {
-    throw new Error('Setter for dataPart is not available. Please use: setDataPart() instead');
-  }
-  
-  get dataPart(): Script | undefined {
-    return this._dataPart !== undefined ? bsv.Script.fromASM(this._dataPart) : undefined;
-  }
-
-  setDataPart(dataInHex: string): void {
-    // TODO: validate hex string
-    this._dataPart = dataInHex.trim();
->>>>>>> e15623b5
   }
 
   static getAsmVars(contractAsm, instAsm): AsmVarValues | null {
@@ -321,7 +305,6 @@
     }
     return result;
   }
-<<<<<<< HEAD
 
   public arguments(pubFuncName: string): Arguments {
     if (pubFuncName === 'constructor') {
@@ -334,8 +317,6 @@
 
     return [];
   }
-=======
->>>>>>> e15623b5
 }
 
 const invalidMethodName = [
